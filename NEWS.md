Phan NEWS

<<<<<<< HEAD
14 Feb 2018, Phan 0.11.3
=======
?? ??? 2018, Phan 0.10.6 (dev)
------------------------

New Features(CLI, Configs)
+ Add `--init` CLI flag and CLI options to affect the generated config. (#145)
  (Options: `--init-level=1..5`, `--init-analyze-dir=path/to/src`, `--init-analyze-file=path/to/file.php`, `--init-no-composer`, `--init-overwrite`)
+ Add a non-standard way to explicitly set var types inline.  (#890)
  `; '@phan-var T $varName'; expression_using($varName);` and
  `; '@phan-var-force T $varName'; expression_using($varName);`

  If Phan sees a string literal containing `@phan-var` in the top level of a statement list, it will immediately set the type of `$varName` to `T` without any type checks.
  (`@phan-var-force T $x` will do the same thing, and will create the variable if it didn't already exist).

  Note: Due to limitations of the `php-ast` parser, Phan isn't able to use inline doc comments, so this is the solution that was used instead.

  Example Usage:

  ```php
  $values = mixed_expression();

  // Note: This annotation must go **after** setting the variable.
  // This has to be a string literal; phan cannot parse inline doc comments.
  '@phan-var array<int,MyClass> $values';

  foreach ($x as $instance) {
	  function_expecting_myclass($x);
  }
  ```
+ Add a way to suppress issues for the entire file (including within methods, etc.) (#1190)
  The `@phan-file-suppress` annotation can also be added to phpdoc for classes, etc.
  This feature is recommended for use at the top of the file or on the first class in the file.
  It may or may not affect statements above the suppression.
  This feature may fail to catch certain issues emitted during the parse phase.

  ```php
  <?php
  // Add a suppression for remaining statements in this file.
  '@phan-file-suppress PhanUnreferencedUseNormal (description)';
  use MyNS\MyClass;
  // ...

  /** @SomeUnreadableAnnotation {MyClass} */
  class Example { }
  ```


New Features(Analysis)
+ Add `PhanNoopBinaryOperator` and `PhanNoopUnaryOperator` checks (#1404)
+ Add `PhanCommentParamOutOfOrder` code style check. (#1401)
  This checks that `@param` annotations appear in the same order as the real parameters.
+ Detect unused imports (Does not parse inline doc comments) (#1095)
  Added `PhanUnreferencedUseNormal`, `PhanUnreferencedUseFunction`, `PhanUnreferencedUseConstant`.

  (Note that Phan does not parse inline doc comments, which may cause false positives for `PhanUnreferencedUseNormal`)
+ Add `PhanTypeMismatchArrayDestructuringKey` checks for invalid array key types in list assignments (E.g. `list($x) = ['key' => 'value']` (#1383)

Language Server
+ Make Phan Language Server analyze new files added to a project (Issue #920)
+ Analyze all of the PHP files that are currently opened in the IDE
  according to the language server client,
  instead of just the most recently edited file (Issue #1147)
  (E.g. analyze other files open in tabs or split windows)
+ When closing or deleting a file, clear the issues that were emitted
  for that file.
+ If analysis requests (opening files, editing files, etc)
  are arriving faster than Phan can analyze and generate responses,
  then buffer the file changes (until end of input)
  and then begin to generate analysis results.

  Hopefully, this should reduce the necessity for limiting Phan to
  analyzing only on save.

Bug fixes
+ In files with multiple namespaces, don't use `use` statements from earlier namespaces. (#1096)
+ Fix bugs analyzing code using functions/constants provided by group use statements, in addition to `use function` and `use const` statements.

14 Feb 2018, Phan 0.10.5
>>>>>>> daaaba51
------------------------

### Ported from Phan 0.10.5

New Features(CLI, Configs)
+ Add `--allow-polyfill-parser` and `--force-polyfill-parser` options.
  These allow Phan to be run without installing `php-ast`.

  Using the native php-ast extension is still recommended.
  The polyfill is slower and has several known bugs.

  Additionally, the way doc comments are parsed by the polyfill is different.
  Doc comments for elements such as closures may be parsed differently from `php-ast`

Maintenance:
+ Fix bugs in the `--use-fallback-parser` mode.
  Upgrade the `tolerant-php-parser` dependency (contains bug fixes and performance improvements)

Bug fixes
+ Fix a bug in `tool/make_stubs` when generating stubs of namespaced global functions.
+ Fix a refactoring bug that caused methods and properties to fail to be inherited (#1456)
+ If `ignore_undeclared_variables_in_global_scope` is true, then analyze `assert()`
  and conditionals in the global scope as if the variable was defined after the check.

11 Feb 2018, Phan 0.11.2
------------------------

### Ported from Phan 0.10.4

New Features(Analysis)

+ Support array key types of `int`, `string`, and `mixed` (i.e. `int|string`) in union types such as `array<int,T>` (#824)

  Check that the array key types match when assigning expected param types, return types, property types, etc.
  By default, an array with a key type of `int` can't cast to an array key type of `string`, or vice versa.
  Mixed union types in keys can cast to/from any key type.

  - To allow casting `array<int,T>` to `array<string,T>`, enable `scalar_array_key_cast` in your `.phan/config.php`.

+ Warn when using the wrong type of array keys offsets to fetch from an array (E.g. `string` key for `array<int,T>`) (Issue #1390)
+ Infer array key types of `int`, `string`, or `int|string` in `foreach` over arrays. (#1300)
  (Phan's type system doesn't support inferring key types for `iterable` or `Traversable` right now)
+ Support **parsing** PHPDoc array shapes
  (E.g. a function expecting `['field' => 'a string']` can document this as `@param array{field:string}` $options)
  For now, this is converted to generic arrays (Equivalent to `string[]`).

  `[[0, ...], new stdClass]` would have type `array{0:int[], 1:string}`

  - The field value types can be any union type.
  - Field keys are currently limited to keys matching the regex `[-_.a-zA-Z0-9\x7f-\xff]+`. (Identifiers, numbers, '-', and '.')
    Escape mechanisms such as backslashes (e.g. "\x20" for " ") may be supported in the future.
+ Add `PhanTypeMismatchUnpackKey` and `PhanTypeMismatchUnpackValue` to analyze array unpacking operator (also known as splat) (#1384)

  Emit `PhanTypeMismatchUnpackKey` when passing iterables/arrays with invalid keys to the unpacking operator (i.e. `...`).

  Emit `PhanTypeMismatchUnpackValue` when passing values that aren't iterables or arrays to the unpacking operator.
  (See https://secure.php.net/manual/en/migration56.new-features.php#migration56.new-features.splat)
+ When determining the union type of an array literal,
  base it on the union types of **all** of the values (and all of the keys) instead of just the first 5 array elements.
+ When determining the union type of the possible value types of a array literal,
  combine the generic types into a union type instead of simplifying the types to `array`.
  In practical terms, this means that `[1,2,'a']` is seen as `array<int,int|string>`,
  which Phan represents as `array<int,int>|array<int,string>`.

  In the previous Phan release, the union type of `[1,2,'a']` would be represented as `int[]|string[]`,
  which is equivalent to `array<mixed,int>|array<mixed,string>`

  Another example: `[$strKey => new MyClass(), $strKey2 => $unknown]` will be represented as
  `array<string,MyClass>|array<string,mixed>`.
  (If Phan can't infer a type of a key or value, `mixed` gets added to that key or value.)
+ Improve analysis of try/catch/finally blocks (#1408)
  Analyze `catch` blocks with the inferences about the `try` block.
  Analyze a `finally` block with the combined inferences from the `try` and `catch` blocks.
+ Account for side effects of `&&` and `||` operators in expressions, outside of `if`/`assert` statements. (#1415)
  E.g. `$isValid = ($x instanceof MyClass && $x->isValid())` will now consistently check that isValid() exists on MyClass.
+ Improve analysis of expressions within conditionals, such as `if (!($x instanceof MyClass) || $x->method())`
  or `if (!(cond($x) && othercond($x)))`

  (Phan is now aware of the types of the right hand side of `||` and `&&` in more cases)
+ Add a large number of param and return type signatures for internal functions and methods,
  for params and return types that were previously untyped.
  (Imported from docs.php.net's SVN repo)
+ More precise analysis of the return types of `var_export()`, `print_r()`, and `json_decode()` (#1326, #1327)
+ Improve type narrowing from `iterable` to `\Traversable`/`array` (#1427)
  This change affects `is_array()`/`is_object()` checks and their negations.
+ Fix more edge cases which would cause Phan to fail to infer that properties, constants, or methods are inherited. (PR #1440 for issues #311, #1426, #454)

Plugins
+ Fix bugs in `NonBoolBranchPlugin` and `NonBoolInLogicalArithPlugin` (#1413, #1410)
+ **Make UnionType instances immutable.**
  This will affect plugins that used addType/addUnionType/removeType. withType/withUnionType/withoutType should be used instead.
  To modify the type of elements(properties, method return types, parameters, variables, etc),
  plugin authors should use `Element->setUnionType(plugin_modifier_function(Element->getUnionType()))`.

Language server:
+ Add a CLI option `--language-server-analyze-only-on-save` to prevent the client from sending change notifications. (#1325)
  (Only notify the language server when the user saves a document)
  This significantly reduces CPU usage, but clients won't get notifications about issues immediately.

Bug fixes
+ Warn when attempting to call an instance method on an expression with type string (#1314).
+ Fix a bug in `tool/make_stubs` when generating stubs of global functions.
+ Fix some bugs that occurred when Phan resolved inherited class constants in class elements such as properties. (#537 and #454)
+ Emit an issue when a function/method's parameter defaults refer to an undeclared class constant/global constant.

20 Jan 2018, Phan 0.11.1
------------------------

### Ported from Phan 0.10.3

New Features(CLI, Configs)

+ For `--fallback-parser`: Switch to [tolerant-php-parser](https://github.com/Microsoft/tolerant-php-parser)
  as a dependency of the fallback implementation. (#1125)
  This does a better job of generating PHP AST trees when attempting to parse code with a broader range of syntax errors.
  Keep `PHP-Parser` as a dependency for now for parsing strings.

Maintenance
+ Various performance optimizations, including caching of inferred union types to avoid unnecessary recalculation.
+ Make `phan_client` and the vim snippet in `plugins/vim/phansnippet.vim` more compatible with neovim
+ Upgrade felixfbecker/advanced-json-rpc dependency to ^3.0.0 (#1354)
+ Performance improvements.
  Changed the internal representation of union types to no longer require `spl_object_id` or the polyfill.

Bug Fixes
+ Allow `null` to be passed in where a union type of `mixed` was expected.
+ Don't warn when passing `?T` (PHPDoc or real) where the PHPDoc type was `T|null`. (#609, #1090, #1192, #1337)
  This is useful for expressions used for property assignments, return statements, function calls, etc.
+ Fix a few of Phan's signatures for internal functions and methods.

17 Nov 2017, Phan 0.11.0
------------------------

New Features (Analysis of PHP 7.2)
+ Support analyzing the `object` type hint in real function/method signatures. (#995)
+ Allow widening an overriding method's param types in php 7.2 branch (#1256)
  Phan continues warning about `ParamSignatureRealMismatchHasNoParamType` by default, in case a project needs to work with older php releases.
  Add `'allow_method_param_type_widening' => true` if you wish for Phan to stop emitting that issue category.
+ Miscellaneous function signature changes for analysis of PHP 7.2 codebases (#828)

### Ported from Phan 0.10.2

New Features(Analysis)
+ Enable `simplify_ast` by default.
  The new default value should reduce false positives when analyzing conditions of if statements. (#407, #1066)
+ Support less ambiguous `?(T[])` and `(?T)[]` in phpdoc (#1213)
  Note that `(S|T)[]` is **not** supported yet.
+ Support alternate syntax `array<T>` and `array<Key, T>` in phpdoc (PR #1213)
  Note that Phan ignores the provided value of `Key` completely right now (i.e. same as `T[]`); Key types will be supported in Phan 0.10.3.
+ Speed up Phan analysis on small projects, reduce memory usage (Around 0.15 seconds and 15MB)
  This was done by deferring loading the information about internal classes and functions until that information was needed for analysis.
+ Analyze existence and usage of callables passed to (internal and user-defined) function&methods expecting callable. (#1194)
  Analysis will now warn if the referenced function/method of a callable array/string
  (passed to a function/method expecting a callable param) does not exist.

  This change also reduces false positives in dead code detection (Passing in these callable arrays/strings counts as a reference now)
+ Warn if attempting to read/write to an property or constant when the expression is a non-object. (or not a class name, for static elements) (#1268)
+ Split `PhanUnreferencedClosure` out of `PhanUnreferencedFunction`. (Emitted by `--dead-code-detection`)
+ Split `PhanUnreferencedMethod` into `PhanUnreferencedPublicMethod`, `PhanUnreferencedProtectedMethod`, and `PhanUnreferencedPrivateMethod`.
+ Split errors for class constants out of `PhanUnreferencedConst`:
  Add `PhanUnreferencedPublicClassConst`, `PhanUnreferencedProtectedClassConst`, and `PhanUnreferencedPrivateClassConst`.
  `PhanUnreferencedConst` is now exclusively used for global constants.
+ Analyze uses of `compact()` for undefined variables (#1089)
+ Add `PhanParamSuspiciousOrder` to warn about mixing up variable and constant/literal arguments in calls to built in string/regex functions
  (`explode`, `strpos`, `mb_strpos`, `preg_match`, etc.)
+ Preserve the closure's function signature in the inferred return value of `Closure::bind()`. (#869)
+ Support indicating that a reference parameter's input value is unused by writing `@phan-output-reference` on the same line as an `@param` annotation.
  This indicates that Phan should not warn about the passed in type, and should not preserve the passed in type after the call to the function/method.
  (In other words, Phan will analyze a user-defined reference parameter the same way as it would `$matches` in `preg_match($pattern, $string, $matches)`)
  Example usage: `/** @param string $x @phan-output-reference */ function set_x(&$x) { $x = 'result'; }`
+ Make phan infer unreachability from fatal errors such as `trigger_error($message, E_USER_ERROR);` (#1224)
+ Add new issue types for places where an object would be expected:
  `PhanTypeExpectedObjectPropAccess`, `PhanTypeExpectedObjectPropAccessButGotNull`, `PhanTypeExpectedObjectStaticPropAccess`,
  `PhanTypeExpectedObject`, and `PhanTypeExpectedObjectOrClassName
+ Emit more accurate line numbers for phpdoc comments, when warning about phpdoc in doc comments being invalid. (#1294)
  This gives up and uses the element's line number if the phpdoc ends over 10 lines before the start of the element.
+ Work on allowing union types to be part of template types in doc comments,
  as well as types with template syntax.
  (e.g. `array<int|string>` is now equivalent to `int[]|string[]`,
  and `MyClass<T1|T2,T3|T4>` can now be parsed in doc comments)
+ Disambiguate the nullable parameter in output.
  E.g. an array of nullable integers will now be printed in error messages as `(?int)[]`
  A nullable array of integers will continue to be printed in error messages as `?int[]`, and can be specified in PHPDoc as `?(int[])`.

New Features (CLI, Configs)
+ Improve default update rate of `--progress-bar` (Update it every 0.10 seconds)

Bug Fixes
+ Fixes bugs in `PrintfCheckerPlugin`: Alignment goes before width, and objects with __toString() can cast to %s. (#1225)
+ Reduce false positives in analysis of gotos, blocks containing gotos anywhere may do something other than return or throw. (#1222)
+ Fix a crash when a magic method with a return type has the same name as a real method.
+ Allow methods to have weaker PHPdoc types than the overridden method in `PhanParamSignatureMismatch`. (#1253)
  `PhanParamSignatureRealMismatch*` is unaffected, and will continue working the same way in Phan releases analyzing PHP < 7.2.
+ Stop warning about `PhanParamSignatureMismatch`, etc. for private methods. The private methods don't affect each other. (#1250)
+ Properly parse `?self` as a *nullable* instance of the current class in union types (#1264)
+ Stop erroneously warning about inherited constants being unused in subclasses for dead code detection (#1260)
+ For dead code detection, properly track uses of inherited class elements (methods, properties, classes) as uses of the original definition. (#1108)
  Fix the way that uses of private/protected methods from traits were tracked.
  Also, start warning about a subset of issues from interfaces and abstract classes (e.g. unused interface constants)
+ Properly handle `static::class` as a class name in an array callable, or `static::method_name` in a string callable (#1232)
+ Make `@template` tag for [Generic Types](https://github.com/phan/phan/wiki/Generic-Types) case sensitive. (#1243)
+ Fix a bug causing Phan to infer an empty union type (which can cast to any type) for arrays with elements of empty union types. (#1296)

Plugins
+ Make DuplicateArrayKeyPlugin start warning about duplicate values of known global constants and class constants. (#1139)
+ Make DuplicateArrayKeyPlugin start warning about case statements with duplicate values (This resolves constant values the same way as array key checks)
+ Support `'plugins' => ['AlwaysReturnPlugin']` as shorthand for full relative path to a bundled plugin such as AlwaysReturnPlugin.php (#1209)

Maintenance
+ Performance improvements: Phan analysis is 13%-22% faster than 0.10.1, with `simplify_ast` enabled.
+ Used PHP_CodeSniffer to automatically make Phan's source directory adhere closely to PSR-1 and PSR-2, making minor changes to many files.
  (e.g. which line each brace goes on, etc.)
+ Stop tracking references to internal (non user-defined) elements (constants, properties, functions, classes, and methods) during dead code detection.
  (Dead code detection now requires an extra 15MB instead of 17MB for self-analysis)

20 Oct 2017, Phan 0.10.1
------------------------

New Features(Analysis)
+ Support `@return $this` in phpdoc for methods and magic methods.
  (but not elsewhere. E.g. `@param $this $varName` is not supported, use `@param static $varName`) (#634)
+ Check if functions/methods passed to `array_map` and `array_filter` are compatible with their arguments.
  Recursively analyze the functions/methods passed to `array_map`/`array_filter` if no types were provided. (unless quick mode is being used)

New Features (CLI, Configs)

+ Add Language Server Protocol support (Experimental) (#821)
  Compatibility: Unix, Linux (depends on php `pcntl` extension).
  This has the same analysis capabilities provided by [daemon mode](https://github.com/phan/phan/wiki/Using-Phan-Daemon-Mode#using-phan_client-from-an-editor).
  Supporting a standard protocol should make it easier to write extensions supporting Phan in various IDEs.
  See https://github.com/Microsoft/language-server-protocol/blob/master/README.md
+ Add config (`autoload_internal_extension_signatures`) to allow users to specify PHP extensions (modules) used by the analyzed project,
  along with stubs for Phan to use (instead of ReflectionFunction, etc) if the PHP binary used to run Phan doesn't have those extensions enabled. (#627)
  Add a script (`tool/make_stubs`) to output the contents of stubs to use for `autoload_internal_extension_signatures` (#627).
+ By default, automatically restart Phan without xdebug if xdebug is enabled. (#1161)
  If you wish to analyze a project using xdebug's functions, set `autoload_internal_extension_signatures`
  (e.g. `['xdebug' => 'vendor/phan/phan/.phan/internal_stubs/xdebug.phan_php']`)
  If you wish to use xdebug to debug Phan's analysis itself, set and export the environment variable `PHAN_ALLOW_XDEBUG=1`.
+ Improve analysis of return types of `array_pop`, `array_shift`, `current`, `end`, `next`, `prev`, `reset`, `array_map`, `array_filter`, etc.
  See `ArrayReturnTypeOverridePlugin.php.`
  Phan can analyze callables (for `array_map`/`array_filter`) of `Closure` form, as well as strings/2-part arrays that are inlined.
+ Add `--memory-limit` CLI option (e.g. `--memory-limit 500M`). If this option isn't provided, there is no memory limit. (#1148)

Maintenance
+ Document the `--disable-plugins` CLI flag.

Plugins
+ Add a new plugin capability `ReturnTypeOverrideCapability` which can override the return type of functions and methods on a case by case basis.
  (e.g. based on one or more of the argument types or values) (related to #612, #1181)
+ Add a new plugin capability `AnalyzeFunctionCallCapability` which can add logic to analyze calls to a small subset of functions.
  (e.g. based on one or more of the argument types or values) (#1181)
+ Make line numbers more accurate in `DuplicateArrayKeyPlugin`.
+ Add `PregRegexCheckerPlugin` to check for invalid regexes. (uses `AnalyzeFunctionCallCapability`).
  This plugin is able to resolve literals, global constants, and class constants as regexes.
  See [the corresponding section of .phan/plugins/README.md](.phan/plugins/README.md#pregregexcheckerpluginphp)
+ Add `PrintfCheckerPlugin` to check for invalid format strings or incorrect arguments in printf calls. (uses `AnalyzeFunctionCallCapability`)
  This plugin is able to resolve literals, global constants, and class constants as format strings.
  See [the corresponding section of .phan/plugins/README.md](.phan/plugins/README.md#printfcheckerpluginphp)

Bug Fixes
+ Properly check for undeclared classes in arrays within phpdoc `@param`, `@property`, `@method`, `@var`, and `@return` (etc.) types.
  Also, fix a bug in resolving namespaces of generic arrays that are nested 2 or more array levels deep.
+ Fix uncaught TypeError when magic property has the same name as a property. (#1141)
+ Make AlwaysReturnPlugin warn about functions/methods with real nullable return types failing to return a value.
+ Change the behavior of the `-d` flag, make it change the current working directory to the provided directory.
+ Properly set the real param type and return types of internal functions, in rare cases where that exists.
+ Support analyzing the rare case of namespaced internal global functions (e.g. `\ast\parse_code($code, $version)`)
+ Improve analysis of shorthand ternary operator: Remove false/null from cond_expr in `(cond_expr) ?: (false_expr)` (#1186)

24 Sep 2017, Phan 0.10.0
------------------------

New Features(Analysis)
+ Check types of dimensions when using array access syntax (#406, #1093)
  (E.g. for an `array`, check that the array dimension can cast to `int|string`)

New Features (CLI, Configs)
+ Add option `ignore_undeclared_functions_with_known_signatures` which can be set to `false`
  to always warn about global functions Phan has signatures for
  but are unavailable in the current PHP process (and enabled extensions, and the project being analyzed) (#1080)
  The default was/is to not warn, to reduce false positives.
+ Add CLI flag `--use-fallback-parser` (Experimental).  If this flags is provided, then when Phan analyzes a syntactically invalid file,
  it will try again with a parser which tolerates a few types of errors, and analyze the statements that could be parsed.
  Useful in combination with daemon mode.
+ Add `phpdoc_type_mapping` config setting.
  Projects can override this to make Phan ignore or substitute non-standard phpdoc2 types and common typos (#294)
  (E.g. `'phpdoc_type_mapping' => ['the' => '', 'unknown_type' => '', 'number' => 'int|float']`)

Maintenance
+ Increased minimum `ext-ast` version constraint to 0.1.5, switched to AST version 50.
+ Update links to project from github.com/etsy/phan to github.com/phan/phan.
+ Use the native `spl_object_id` function if it is available for the union type implementation.
  This will make phan 10% faster in PHP 7.2.
  (for PHP 7.1, https://github.com/runkit7/runkit_object_id 1.1.0+ also provides a native implementation of `spl_object_id`)
+ Reduce memory usage by around 5% by tracking only the file and lines associated with variables, instead of a full Context object.


Plugins
+ Increased minimum `ext-ast` version constraint to 0.1.5, switched to AST version 50.
  Third party plugins will need to create a different version, Decls were changed into regular Nodes
+ Implement `AnalyzePropertyCapability` and `FinalizeProcessCapability`.
  Make `UnusedSuppressionPlugin` start using `AnalyzePropertyCapability` and `FinalizeProcessCapability`.
  Fix bug where `UnusedSuppressionPlugin` could run before the suppressed issues would be emitted,
  making it falsely emit that suppressions were unused.

Bug Fixes
+ Fix a few incorrect property names for Phan's signatures of internal classes (#1085)
+ Fix bugs in lookup of relative and non-fully qualified class and function names (#1097)
+ Fix a bug affecting analysis of code when `simplify_ast` is true.
+ Fix uncaught NodeException when analyzing complex variables as references (#1116),
  e.g. `function_expecting_reference($$x)`.

15 Aug 2017, Phan 0.9.4
-----------------------

New Features (Analysis)
+ Check (the first 5) elements of returned arrays against the declared return union types, individually (Issue #935)
  (E.g. `/** @return int[] */ function foo() {return [2, "x"]; }` will now warn with `PhanTypeMismatchReturn` about returning `string[]`)
+ Check both sides of ternary conditionals against the declared return union types
  (E.g. `function foo($x) : int {return is_string($x) ? $x : 0; }` will now warn with `PhanTypeMismatchReturn`
  about returning a string).
+ Improved analysis of negations of conditions within ternary conditional operators and else/else if statements. (Issue #538)
  Support analysis of negation of the `||` operator. (E.g. `if (!(is_string($x) || is_int($x))) {...}`)
+ Make phan aware of blocks of code which will unconditionally throw or return. (Issue #308, #817, #996, #956)

  Don't infer variable types from blocks of code which unconditionally throw or return.

  Infer the negation of type assertions from if statements that unconditionally throw/return/break/continue.
  (E.g. `if (!is_string($x)) { return false; } functionUsingX($x);`)

  When checking if a variable is defined by all branches of an if statement, ignore branches which inconditionally throw/return/break/continue.
+ To reduce the false positives from analysis of the negation of type assertions,
  normalize nullable/boolean union types after analyzing code branches (E.g. if/else) affecting the types of those variables.
  (e.g. convert "bool|false|null" to "?bool")
+ Add a new plugin file `AlwaysReturnPlugin`. (Issue #996)
  This will add a stricter check that a function with a non-null return type *unconditionally* returns a value (or explicitly throws, or exit()s).
  Currently, Phan just checks if a function *may* return, or unconditionally throws.
+ Add a new plugin file `UnreachableCodePlugin` (in development).
  This will warn about statements that appear to be unreachable
  (statements occurring after unconditional return/break/throw/return/exit statements)

New Features (CLI, Configs)
+ Add config setting `prefer_narrowed_phpdoc_return_type` (See "New Features (CLI, Configs)),
  which will use only the phpdoc return types for inferences, if they're narrowed.
  This config is enabled by default, and requires `check_docblock_signature_return_type_match` to be enabled.

Bug Fixes
+ Work around notice about COMPILER_HALT_OFFSET on windows.
+ Fixes #462 : Fix type inferences for instanceof for checks with dynamic class names are provided.
  Valid class names are either a string or an instance of the class to check against.
  Warn if the class name is definitely invalid.
+ Fix false positives about undefined variables in isset()/empty() (Issue #1039)
  (Fixes bug introduced in Phan 0.9.3)
+ Fix false positive warnings about accessing protected methods from traits (Issue #1033)
  Act as though the class which used a trait is the place where the method was defined,
  so that method visibility checks work properly.
  Additionally, fix false positive warnings about visibility of method aliases from traits.
+ Warn about instantiation of class with inaccessible constructor (Issue #1043)
+ Fix rare uncaught exceptions (Various)
+ Make issues and plugin issues on properties consistently use suppressions from the plugin doc comment.

Changes In Emitted Issues
+ Improve `InvalidVariableIssetPlugin`. Change the names and messages for issue types.
  Emit `PhanPluginUndeclaredVariableInIsset` and `PhanPluginComplexVariableIsset`
  instead of `PhanUndeclaredVariable`.
  Stop erroneously warning about valid property fetches and checks of fields of superglobals.

0.9.3 Jul 11, 2017
------------------

New Features (Analysis)
+ Automatically inherit `@param` and `@return` types from parent methods.
  This is controlled by the boolean config `inherit_phpdoc_types`, which is true by default.
  `analyze_signature_compatibility` must also be set to true (default is true) for this step to be performed.
+ Better analysis of calls to parent::__construct(). (Issue #852)
+ Warn with `PhanAccessOwnConstructor` if directly invoking self::__construct or static::__construct in some cases (partial).
+ Start analyzing the inside of for/while loops using the loop's condition (Issue #859)
  (Inferences may leak to outside of those loops. `do{} while(cond)` is not specially analyzed yet)
+ Improve analysis of types in expressions within compound conditions (Issue #847)
  (E.g. `if (is_array($x) && fn_expecting_array($x)) {...}`)
+ Evaluate the third part of a for loop with the context after the inner body is evaluated (Issue #477)
+ Emit `PhanUndeclaredVariableDim` if adding an array field to an undeclared variable. (Issue #841)
  Better analyze `list($var['field']) = values`
+ Improve accuracy of `PhanTypeMismatchDeclaredReturn` (Move the check to after parse phase is finished)
+ Enable `check_docblock_signature_return_type_match` and `check_docblock_signature_param_type_match` by default.
  Improve performance of those checks.
  Switch to checking individual types (of the union type) of the phpdoc types and emitting issues for each invalid part.
+ Create `PhanTypeMismatchDeclaredParam` (Move the check to after parse phase is finished)
  Also add config setting `prefer_narrowed_phpdoc_param_type` (See "New Features (CLI, Configs))
  This config is enabled by default.

  Also create `PhanTypeMismatchDeclaredParamNullable` when params such as `function foo(string $x = null)`
  are documented as the narrowed forms `@param null $x` or `@param string $x`.
  Those should be changed to either `string|null` or `?string`.
+ Detect undeclared return types at point of declaration, and emit `PhanUndeclaredTypeReturnType` (Issue #835)
+ Create `PhanParamSignaturePHPDocMismatch*` issue types, for mismatches between `@method` and real signature/other `@method` tag.
+ Create `PhanAccessWrongInheritanceCategory*` issue types to warn about classes extending a trait/interface instead of class, etc. (#873)
+ Create `PhanExtendsFinalClass*` issue types to warn about classes extending from final classes.
+ Create `PhanAccessOverridesFinalMethod*` issue types to warn about methods overriding final methods.
+ Create `PhanTypeMagicVoidWithReturn` to warn if `void` methods such as `__construct`, `__set`, etc return a value that would be ignored. (Issue #913)
+ Add check for `PhanTypeMissingReturn` within closures. Properly emit `PhanTypeMissingReturn` in functions/methods containing closures. (Issue #599)
+ Improved checking for `PhanUndeclaredVariable` in array keys and conditional conditions. (Issue #912)
+ Improved warnings and inferences about internal function references for functions such as `sort`, `preg_match` (Issue #871, #958)
  Phan is now aware of many internal functions which normally ignore the original values of references passed in (E.g. `preg_match`)
+ Properly when code attempts to access static/non-static properties as if they were non-static/static. (Issue #936)
+ Create `PhanCommentOverrideOnNonOverrideMethod` and `PhanCommentOverrideOnNonOverrideConstant`. (Issue #926)
  These issue types will be emitted if `@override` is part of doc comment of a method or class constant which doesn't override or implement anything.
  (`@Override` and `@phan-override` can also be used as aliases of `@override`. `@override` is not currently part of any phpdoc standard.)
+ Add `@phan-closure-scope`, which can be used to annotate closure definitions with the namespaced class it will be bound to (Issue #309, #590, #790)
  (E.g. if the intent was that Closure->bindTo or Closure->bind would be called to bind it to `\MyNS\MyClass` (or an instance of that class),
  then a closure could be declared as `/** @phan-closure-scope \MyNS\MyClass */ function() { $this->somePrivateMyClassMethod(); }`
+ Add `Closure` as a first class type, (Previously, closures were treated as `callable` in some places) (Issue #978)

New Features (CLI, Configs)
+ Create `check_docblock_signature_param_type_match` (similar to `check_docblock_signature_return_type_match`) config setting
  to enable warning if phpdoc types are incompatible with the real types. True(enabled) by default.

  Create `prefer_narrowed_phpdoc_param_type` config setting (True by default, requires `check_docblock_signature_return_type_match` to be enabled).
  When it is true, Phan will analyze each function using the phpdoc param types instead of the provided signature types
  if the possible phpdoc types are narrower and compatible with the signature.
  (E.g. indicate that subclasses are expected over base classes, indicate that non-nullable is expected instead of nullable)
  This affects analysis both inside and outside the method.

  Aside: Phan currently defaults to preferring phpdoc type over real return type, and emits `PhanTypeMismatchDeclaredReturn` if the two are incompatible.
+ Create `enable_class_alias_support` config setting (disabled by default), which enables analyzing basic usage of class_alias. (Issue #586)
  Set it to true to enable it.
  NOTE: this is still experimental.
+ Warn to stderr about running Phan analysis with XDebug (Issue #116)
  The warning can be disabled by the Phan config setting `skip_slow_php_options_warning` to true.
+ Add a config setting 'scalar_implicit_partial' to allow moving away from 'scalar_implicit_cast' (Issue #541)
  This allows users to list out (and gradually remove) permitted scalar type casts.
+ Add `null_casts_as_array` and `array_casts_as_null` settings, which can be used while migrating away from `null_casts_as_any_type`.
  These will be checked if one of the types has a union type of `null`, as well as when checking if a nullable array can cast to a regular array.

Plugins

+ Redesign plugin system to be more efficient. (Issue #600)
  New plugins should extend `\Phan\PluginV2` and implement the interfaces for capabilities they need to have,
  such as `\Phan\PluginV2\AnalyzeClassCapability`.
  In the new plugin system, plugins will only be run when they need to (Phan no longer needs to invoke an empty method body).
  Old subclasses of `\Phan\Plugin\PluginImplementation` will continue to work, but will be less efficient.

Maintenance
+ Reduce memory usage by around 15% by using a more efficient representation of union types (PR #729).
  The optional extension https://github.com/runkit7/runkit_object_id can be installed to boost performance by around 10%.
+ Check method signatures compatibility against all overridden methods (e.g. interfaces with the same methods), not just the first ones (Issue #925)

Bug Fixes
+ Work around known bugs in current releases of two PECL extensions (Issue #888, #889)
+ Fix typo - Change `PhanParamSignatureRealMismatch` to `PhanParamSignatureRealMismatchReturnType`
+ Consistently exit with non-zero exit code if there are multiple processes, and any process failed to return valid results. (Issue #868)
+ Fixes #986 : PhanUndeclaredVariable used to fail to be emitted in some deeply nested expressions, such as `return $undefVar . 'suffix';`
+ Make Phan infer the return types of closures, both for closures invoked inline and closures declared then invoked later (Issue #564)
+ Phan now correctly analyze global functions for mismatches of phpdoc types and real parameter types.
  Previously, it wouldn't emit warnings for global functions, only for methods.
+ Don't add `mixed` to inferred union types of properties which already have non-empty phpdoc types. (Issue #512)
  mixed would just result in Phan failing to emit any types of issues.
+ When `simplify_ast` is true, simplify the ASTs parsed in the parse mode as well.
  Makes analysis consistent when `quick_mode` is false (AST nodes from the parse phase would also be used in the analysis phase)
+ Don't emit PhanTypeNonVarPassByRef on arguments that are function/method calls returning references. (Issue #236)
+ Emit PhanContextNotObject more reliably when not in class scope.

Backwards Incompatible Changes
+ Fix categories of some issue types, renumber error ids for the pylint error formatter to be unique and consistent.

0.9.2 Jun 13, 2017
------------------

New Features (Analysis)
+ Add `PhanParamSignatureRealMismatch*` (e.g. `ParamSignatureRealMismatchTooManyRequiredParameters`),
  which ignores phpdoc types and imitates PHP's inheritance warning/error checks as closely as possible. (Issue #374)
  This has a much lower rate of false positives than `PhanParamSignatureMismatch`, which is based on Liskov Substitution Principle and also accounts for phpdoc types.
  (`PhanParamSignatureMismatch` continues to exist)
+ Create `PhanUndeclaredStaticProperty` (Issue #610)
  This is of higher severity than PhanUndeclaredProperty, because PHP 7 throws an Error.
  Also add `PhanAccessPropertyStaticAsNonStatic`
+ Supports magic instance/static `@method` annotations. (Issue #467)
  This is enabled by default.
+ Change the behavior of non-quick recursion (Affects emitted issues in large projects).
  Improve perfomance of non-quick analysis by checking for redundant analysis steps
  (E.g. calls from two different places passing the same union types for each parameter),
  continuing to recurse when passing by reference.
+ Support for checking for misuses of "@internal" annotations. Phan assumes this means it is internal to a namespace. (Issue #353)
  This checks properties, methods, class constants, and classes.
  (Adds `PhanAccessConstantInternal`, `PhanAccessClassInternal`, `PhanAccessClassConstantInternal`, `PhanAccessPropertyInternal`, `PhanAccessMethodInternal`)
  (The implementation may change)
+ Make conditionals such as `is_string` start applying to the condition in ternary operators (`$a ? $b : $c`)
+ Treat `resource`, `object`, and `mixed` as native types only when they occur in phpdoc.
  Outside of phpdoc (e.g. `$x instanceof resource`), analyze those names as if they were class names.
+ Emit low severity issues if Phan can't extract types from phpdoc,
  the phpdoc `@param` is out of sync with the code,
  or if the phpdoc annotation doesn't apply to an element type (Issue #778)
+ Allow inferring the type of variables from `===` conditionals such as `if ($x === true)`
+ Add issue type for non-abstract classes containing abstract methods from itself or its ancestors
  (`PhanClassContainsAbstractMethod`, `PhanClassContainsAbstractMethodInternal`)
+ Partial support for handling trait adaptations (`as`/`insteadof`) when using traits (Issue #312)
+ Start checking if uses of private/protected class methods *defined in a trait* are visible outside of that class.
  Before, Phan would always assume they were visible, to reduce false positives.
+ If Phan has inferred/been provided generic array types for a variable (e.g. `int[]`),
  then analysis of the code within `if (is_array($x))` will act as though the type is `int[]`.
  The checks `is_object` and `is_scalar` now also preserve known sub-types of the group of types.
  (If Phan isn't aware of any sub-types, it will infer the generic version, e.g. `object`)
+ Start checking if unanalyzable variable accesses such as `$$x` are very likely to be invalid or typos (e.g. $x is an object or array or null)
  Emit `PhanTypeSuspiciousIndirectVariable` if those are seen. (PR #809)
+ Add partial support for inferring the union types of the results of expressions such as `$x ^= 5` (e.g. in `foo($x ^= 5)`) (PR #809)
+ Thoroughly analyze the methods declared within traits,
  using only the information available within the trait. (Issue #800, PR #815)
  If new emitted issues are seen, users can (1) add abstract methods to traits, (2) add `@method` annotations, or (3) add `@suppress` annotations.

New Features (CLI, Configs)
+ (Linux/Unix only) Add Experimental Phan Daemon mode (PR #563 for Issue #22), which allows phan to run in the background, and accept TCP requests to analyze single files.
  (The implementation currently requires the `pcntl` extension, which does not in Windows)
  Server usage: `path/to/phan --daemonize-tcp-port 4846` (In the root directory of the project being analyzed)
  Client usage: `path/to/phan_client --daemonize-tcp-port 4846 -l src/file1.php [ -l src/file2.php ]`
+ Add `--color` CLI flag, with rudimentary unix terminal coloring for the plain text output formatter. (Issue #363)
  Color schemes are customizable with `color_scheme`, in the config file.
+ Add the `exclude_file_regex` config to exclude file paths based on a regular expression (e.g. tests or example files mixed with the codebase) (#635)
  The regular expression is run against the relative path within the project.
+ Add `--dump-parsed-file-list` option to print files which Phan would parse.
+ Add experimental `simplify_ast` config, to simplify the AST into a form which improves Phan's type inference.
  (E.g. handles some variable declarations within `if ()` statements.
   Infers that $x is a string for constructs such as `if (!is_string($x)) {return;} function_using_x($x);`)
  This is slow, and disabled by default.
+ Add `--include-analysis-file-list` option to define files that will be included in static analysis, to the exclusion of others.
+ Start emitting `PhanDeprecatedFunctionInternal` if an internal (to PHP) function/method is deprecated.
  (Phan emits `PhanUndeclaredFunction` if a function/method was removed; Functions deprecated in PHP 5.x were removed in 7.0)

Maintenance
+ Update function signature map to analyze `iterable` and `is_iterable` from php 7.1
+ Improve type inferences on functions with nullable default values.
+ Update miscellaneous new functions in php 7.1 standard library (e.g. `getenv`)

Bug Fixes
- Fix PhanTypeMismatchArgument, etc. for uses of `new static()`, static::CONST, etc in a method. (Issue #632)
- Fix uncaught exception when conditional node is a scalar (Issue #613)
- Existence of __get() no longer affects analyzing static properties. (Issue #610)
- Phan can now detect the declaration of constants relative to a `use`d namespace (Issue #509)
- Phan can now detect the declaration of functions relative to a `use`d namespace (Issue #510)
- Fix a bug where the JSON output printer accidentally escaped some output ("<"), causing invalid JSON.
- Fix a bug where a print/echo/method call erroneously marked methods/functions as having a return value. (Issue #811)
- Improve analysis of SimpleXMLElement (Issues #542, #539)
- Fix crash handling trait use aliases which change only the method's visibility (Issue #861)

Backwards Incompatible Changes
- Declarations of user-defined constants are now consistently
  analyzed in a case sensitive way.
  This may affect projects using `define(name, value, case_insensitive = true)`.
  Change the code being analyzed to exactly match the constant name in define())

0.9.1 Mar 15, 2017
------------------

New Features (Analysis)
+ Conditions in `if(cond(A) && expr(A))` (e.g. `instanceof`, `is_string`, etc) now affect analysis of right hand side of `&&` (PR #540)
+ Add `PhanDeprecatedInterface` and `PhanDeprecatedTrait`, similar to `PhanDeprecatedClass`
+ Supports magic `@property` annotations, with aliases `@property-read` and @property-write`. (Issue #386)
  This is enabled by default.
  Also adds `@phan-forbid-undeclared-magic-properties` annotation,
  which will make Phan warn about undeclared properties if no real property or `@property` annotation exists.

New Features (CLI, Configs)
+ Add `--version` CLI flag
+ Move some rare CLI options from `--help` into `--extended-help`

Maintenance
+ Improved stability of analyzing phpdoc and real nullable types (Issue #567)
+ Fix type signatures Phan has for some internal methods.
+ Improve CLI `--progress-bar` tracking by printing 0% immediately.
+ Add Developer Certificate of Origin

Bug Fixes
+ Fix uncaught issue exception analyzing class constants (Issue #551)
+ Fix group use in ASTs
+ Fix false positives checking if native types can cast to/from nullable native types (Issue #567, #582)
+ Exit with non-zero exit code if an invalid CLI argument is passed to Phan

Backwards Incompatible Changes
+ Change the way that parameter's default values affect type inferences.
  (May now add to the union type or ignore default values. Used to always add the default value types)
  Add `@param` types if you encounter new issues.
  This was done to avoid false positives in cases such as `function foo($maybeArray = false)`
+ Increase minimum `ext-ast` version constraint to 0.1.4

0.9.0 Feb 21, 2017
------------------

The 0.9.x versions will be tracking syntax from PHP versions 7.1.x and is runnable on PHP 7.1+.
Please use version 0.8.x if you're using a version of PHP < 7.1.

New Features (Analysis)
+ Support php 7.1 class constant visibility
+ Support variadic phpdoc in `@param`, e.g. `@param string ...$args`
  Avoid ambiguity by emitting `PhanTypeMismatchVariadicComment` and `PhanTypeMismatchVariadicParam`.
+ Initial support for php 7.1 nullable types and void, both in phpdoc and real parameters.
+ Initial support for php 7.1 `iterable` type
+ Both conditions from `if(cond(A) && cond(B))` (e.g. `instanceof`, `is_string`, etc.) now affect analysis of the if element's block (PR #540)
+ Apply conditionals such as `is_string` to type guards in ternary operators (Issue #465)
+ Allow certain checks for removing null from Phan's inferred types, reducing false positives (E.g. `if(!is_null($x) && $x->method())`) (#518)
+ Incomplete support for specifying the class scope in which a closure will be used/bound  (#309)
+ Support `@return self` in class context

New Features (CLI, Configs)
+ Introduce `check_docblock_signature_return_type_match` config (slow, disabled by default)
  (Checks if the phpdoc types match up with declared return types)

Maintenance
+ Add Code of Conduct
+ Fix type signatures for some internal methods and internal class properties.

Bug Fixes
+ Allow asserting `object` is a specific object type without warning (Issue #516)
+ Fix bugs in analysis of varargs within a function(Issue #516)
+ Treat null defaults in functions and methods the same way (Issue #508)
  In both, add null defaults to the UnionType only if there's already another type.
  In both, add non-null defaults to the UnionType (Contains `mixed` if there weren't any explicit types)
+ Specially handle phpdoc type aliases such as `boolean` only in phpdoc (Issue #471)
  (Outside of phpdoc, it refers to a class with the name `boolean`)
+ Add some internal classes other than `stdClass` which are allowed to have dynamic, undeclared properties (Issue #433)
+ Fix assertion errors when passing references by reference (Issue #500)

Backwards Incompatible Changes
+ Requires newer `ext-ast` version (Must support version 35).

0.8.3 Jan 26, 2017
------------------

The 0.8.x versions will be tracking syntax from PHP versions 7.0.x and is runnable on PHP 7.0+.
Please use version 0.8.x if you're using a version of PHP < 7.1.
For best results, run version 0.8.x with PHP 7.0 if you are analyzing a codebase which normally runs on php <= 7.0
(If php 7.1 is used, Phan will think that some new classes, methods, and functions exist or have different parameter lists because it gets this info from `Reflection`)

???<|MERGE_RESOLUTION|>--- conflicted
+++ resolved
@@ -1,9 +1,6 @@
 Phan NEWS
 
-<<<<<<< HEAD
-14 Feb 2018, Phan 0.11.3
-=======
-?? ??? 2018, Phan 0.10.6 (dev)
+?? ??? 2018, Phan 0.11.4 (dev)
 ------------------------
 
 New Features(CLI, Configs)
@@ -79,8 +76,7 @@
 + In files with multiple namespaces, don't use `use` statements from earlier namespaces. (#1096)
 + Fix bugs analyzing code using functions/constants provided by group use statements, in addition to `use function` and `use const` statements.
 
-14 Feb 2018, Phan 0.10.5
->>>>>>> daaaba51
+14 Feb 2018, Phan 0.11.3
 ------------------------
 
 ### Ported from Phan 0.10.5

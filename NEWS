--- conflicted
+++ resolved
@@ -1,4 +1,10 @@
 Phan NEWS
+
+?? ??? 2017, Phan 0.11.1 (dev)
+------------------------
+
+### Ported from Phan 0.10.3 (dev)
+
 17 Nov 2017, Phan 0.11.0
 ------------------------
 
@@ -9,15 +15,7 @@
   Add `'allow_method_param_type_widening' => true` if you wish for Phan to stop emitting that issue category.
 + Miscellaneous function signature changes for analysis of PHP 7.2 codebases (#828)
 
-<<<<<<< HEAD
 ### Ported from Phan 0.10.2
-=======
-?? ??? 2017, Phan 0.10.3 (dev)
-------------------------
-
-17 Nov 2017, Phan 0.10.2
-------------------------
->>>>>>> 124718a8
 
 New Features(Analysis)
 + Enable `simplify_ast` by default.

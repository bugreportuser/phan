<<<<<<< HEAD
# Based on igbinary and php-ast's appveyor config.
# This tests against PHP 7.2
=======
# This tests against the latest stable minor version of PHP 7 (Currently 7.1)
>>>>>>> 80003165
# The project name is the same as the build id used, e.g. https://www.appveyor.com/docs/environment-variables/

version: '{branch}.{build}'
clone_folder: C:\projects\phan
# Don't include full git history
clone_depth: 1
# Test 32-bit builds
platform: x86
environment:
  matrix:
    - PHP_EXT_VERSION: '7.2'
      PHP_VERSION: '7.2.2'
      VC_VERSION: 15

init:
    - SET PATH=c:\projects\php;C:\projects\composer;%PATH%

# There are more than one version of php and php-ast that could be installed (for php 7.1 and 7.2),
# so I'm not sure how to cache those.
cache:
    - '%LOCALAPPDATA%\Composer\files -> composer.lock'
    - 'C:\projects\composer\composer.phar'

branches:
  only:
    - master
    - 0.8
    - 0.9
    - php72

install:
- cmd: choco feature enable -n=allowGlobalConfirmation
- cmd: mkdir %APPVEYOR_BUILD_FOLDER%\bin
build_script:
- cmd: >-
    mkdir C:\projects\php

    cd C:\projects\php

    SET PHP_ZIP_BASENAME=php-%PHP_VERSION%-nts-Win32-VC%VC_VERSION%-x86.zip

    curl -fsS http://windows.php.net/downloads/releases/archives/%PHP_ZIP_BASENAME% -o %PHP_ZIP_BASENAME% || curl -fsS http://windows.php.net/downloads/releases/%PHP_ZIP_BASENAME% -o %PHP_ZIP_BASENAME%

    7z x -y %PHP_ZIP_BASENAME%

    del /Q *.zip

    cd C:\projects\php\ext

    SET AST_ZIP_BASENAME=php_ast-0.1.6-%PHP_EXT_VERSION%-nts-vc%VC_VERSION%-x86.zip

    curl -fsS http://windows.php.net/downloads/pecl/releases/ast/0.1.6/%AST_ZIP_BASENAME% -o %AST_ZIP_BASENAME%

    7z x %AST_ZIP_BASENAME% php_ast.dll -y >nul

    cd C:\projects\php

    echo [PHP] > php.ini

    echo extension_dir = "ext" >> php.ini

    echo extension=php_ast.dll >> php.ini

    echo extension=php_curl.dll >> php.ini

    echo extension=php_intl.dll >> php.ini

    echo extension=php_mbstring.dll >> php.ini

    echo extension=php_openssl.dll >> php.ini

    echo extension=php_soap.dll >> php.ini

    echo %PATH%

    php -v

    php -m

    IF NOT exist "C:\projects\composer\composer.phar" ( curl --create-dirs -fsS https://getcomposer.org/composer.phar -o "C:\projects\composer\composer.phar" )


test_script:
- cmd: cd C:\projects\phan
- cmd: php C:\projects\composer\composer.phar install --classmap-authoritative --prefer-dist
- cmd: php phan
- cmd: .\vendor\bin\phpunit --verbose
# Verify that a phar can be built and executed under windows
- cmd: mkdir build
- cmd: php -d phar.readonly=0 internal/package.php
- cmd: php build/phan.phar --quick<|MERGE_RESOLUTION|>--- conflicted
+++ resolved
@@ -1,9 +1,5 @@
-<<<<<<< HEAD
 # Based on igbinary and php-ast's appveyor config.
 # This tests against PHP 7.2
-=======
-# This tests against the latest stable minor version of PHP 7 (Currently 7.1)
->>>>>>> 80003165
 # The project name is the same as the build id used, e.g. https://www.appveyor.com/docs/environment-variables/
 
 version: '{branch}.{build}'
